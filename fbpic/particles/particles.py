# Copyright 2016, FBPIC contributors
# Authors: Remi Lehe, Manuel Kirchen, Kevin Peters
# License: 3-Clause-BSD-LBNL
"""
This file is part of the Fourier-Bessel Particle-In-Cell code (FB-PIC)
It defines the structure and methods associated with the particles.
"""
import warnings
import numpy as np
from scipy.constants import e
from .tracking import ParticleTracker
from .elementary_process.ionization import Ionizer
from .elementary_process.compton import ComptonScatterer
from .injection import BallisticBeforePlane, ContinuousInjector, \
                        generate_evenly_spaced

# Load the numba methods
from .push.numba_methods import push_p_numba, push_p_ioniz_numba, \
                            push_p_after_plane_numba, push_x_numba,\
                            push_p_envelope_numba, push_p_ioniz_envelope_numba,\
                            push_p_after_plane_envelope_numba,\
                            update_inv_gamma_numba
from .gathering.threading_methods import gather_field_numba_linear, \
        gather_field_numba_cubic, gather_envelope_field_numba_linear, \
        gather_envelope_field_numba_cubic
from .gathering.threading_methods_one_mode import erase_eb_numba, \
    gather_field_numba_linear_one_mode, gather_field_numba_cubic_one_mode
from .deposition.threading_methods import \
        deposit_rho_numba_linear, deposit_rho_numba_cubic, \
        deposit_J_numba_linear, deposit_J_numba_cubic, \
        deposit_chi_numba_linear, deposit_chi_numba_cubic
# Check if threading is enabled
from fbpic.utils.threading import nthreads, get_chunk_indices
# Check if CUDA is available, then import CUDA functions
from fbpic.utils.cuda import cuda_installed
if cuda_installed:
    # Load the CUDA methods
    from fbpic.utils.cuda import cuda, cuda_tpb_bpg_1d
    from .push.cuda_methods import push_p_gpu, push_p_ioniz_gpu, \
                        push_p_after_plane_gpu, push_x_gpu,\
                        push_p_envelope_gpu, push_p_ioniz_envelope_gpu, \
                        push_p_after_plane_envelope_gpu, update_inv_gamma_gpu
    from .deposition.cuda_methods import deposit_rho_gpu_linear, \
        deposit_J_gpu_linear, deposit_rho_gpu_cubic, deposit_J_gpu_cubic, \
        deposit_chi_gpu_cubic, deposit_chi_gpu_linear
    from .deposition.cuda_methods_one_mode import \
        deposit_rho_gpu_linear_one_mode, deposit_J_gpu_linear_one_mode, \
        deposit_rho_gpu_cubic_one_mode, deposit_J_gpu_cubic_one_mode
    from .gathering.cuda_methods import gather_field_gpu_linear, \
        gather_field_gpu_cubic, gather_envelope_field_gpu_linear, \
        gather_envelope_field_gpu_cubic
    from .gathering.cuda_methods_one_mode import erase_eb_cuda, \
        gather_field_gpu_linear_one_mode, gather_field_gpu_cubic_one_mode
    from .utilities.cuda_sorting import write_sorting_buffer, \
        get_cell_idx_per_particle, sort_particles_per_cell, \
        prefill_prefix_sum, incl_prefix_sum

class Particles(object) :
    """
    Class that contains the particles data of the simulation

    Main attributes
    ---------------
    - x, y, z : 1darrays containing the Cartesian positions
                of the macroparticles (in meters)
    - uz, uy, uz : 1darrays containing the unitless momenta
                (i.e. px/mc, py/mc, pz/mc)
    At the end or start of any PIC cycle, the momenta should be
    one half-timestep *behind* the position.
    """
    def __init__(self, q, m, n, Npz, zmin, zmax,
                    Npr, rmin, rmax, Nptheta, dt,
                    ux_m=0., uy_m=0., uz_m=0.,
                    ux_th=0., uy_th=0., uz_th=0.,
                    dens_func=None, continuous_injection=True,
                    grid_shape=None, particle_shape='linear',
                    use_cuda=False, dz_particles=None,
                    use_envelope=False ):
        """
        Initialize a uniform set of particles

        Parameters
        ----------
        q : float (in Coulombs)
           Charge of the particle species

        m : float (in kg)
           Mass of the particle species

        n : float (in particles per m^3)
           Peak density of particles

        Npz : int
           Number of macroparticles along the z axis

        zmin, zmax : floats (in meters)
           z positions between which the particles are initialized

        Npr : int
           Number of macroparticles along the r axis

        rmin, rmax : floats (in meters)
           r positions between which the particles are initialized

        Nptheta : int
           Number of macroparticules along theta

        dt : float (in seconds)
           The timestep for the particle pusher

        ux_m, uy_m, uz_m: floats (dimensionless), optional
           Normalized mean momenta of the injected particles in each direction

        ux_th, uy_th, uz_th: floats (dimensionless), optional
           Normalized thermal momenta in each direction

        dens_func : callable, optional
           A function of the form :
           def dens_func( z, r ) ...
           where z and r are 1d arrays, and which returns
           a 1d array containing the density *relative to n*
           (i.e. a number between 0 and 1) at the given positions

        continuous_injection : bool, optional
           Whether to continuously inject the particles,
           in the case of a moving window

        grid_shape: tuple, optional
            Needed when running on the GPU
            The shape of the local grid (including guard cells), i.e.
            a tuple of the form (Nz, Nr). This is needed in order
            to initialize the sorting of the particles per cell.

        particle_shape: str, optional
            Set the particle shape for the charge/current deposition.
            Possible values are 'linear' and 'cubic' for first and third
            order particle shape factors.

        use_cuda : bool, optional
            Wether to use the GPU or not.

        dz_particles: float (in meter), optional
            The spacing between particles in `z` (for continuous injection)
            In most cases, the spacing between particles can be inferred
            from the arguments `zmin`, `zmax` and `Npz`. However, when
            there are no particles in the initial box (`Npz = 0`),
            `dz_particles` needs to be explicitly passed.

        use_envelope: bool, optional
            Whether to use the envelope approximation of the fields or not
        """
        # Define whether or not to use the GPU
        self.use_cuda = use_cuda
        if (self.use_cuda==True) and (cuda_installed==False) :
            warnings.warn(
                'Cuda not available for the particles.\n'
                'Performing the particle operations on the CPU.')
            self.use_cuda = False

        # Generate evenly-spaced particles
        Ntot, x, y, z, ux, uy, uz, inv_gamma, w = generate_evenly_spaced(
            Npz, zmin, zmax, Npr, rmin, rmax, Nptheta, n, dens_func,
            ux_m, uy_m, uz_m, ux_th, uy_th, uz_th )

        # Register the properties of the particles
        # (Necessary for the pusher, and when adding more particles later, )
        self.Ntot = Ntot
        self.q = q
        self.m = m
        self.dt = dt

        # Register the particle arrarys
        self.x = x
        self.y = y
        self.z = z
        self.ux = ux
        self.uy = uy
        self.uz = uz
        self.inv_gamma = inv_gamma
        self.w = w

        # Initialize the fields array (at the positions of the particles)
        self.Ez = np.zeros( Ntot )
        self.Ex = np.zeros( Ntot )
        self.Ey = np.zeros( Ntot )
        self.Bz = np.zeros( Ntot )
        self.Bx = np.zeros( Ntot )
        self.By = np.zeros( Ntot )

        self.use_envelope = use_envelope
        if self.use_envelope:
            self.a2 = np.zeros( Ntot )
            self.grad_a2_z = np.zeros( Ntot )
            self.grad_a2_x = np.zeros( Ntot )
            self.grad_a2_y = np.zeros( Ntot )



        # The particle injector stores information that is useful in order
        # continuously inject particles in the simulation, with moving window
        self.continuous_injection = continuous_injection
        if continuous_injection:
            self.injector = ContinuousInjector( Npz, zmin, zmax, dz_particles,
                                                Npr, rmin, rmax,
                                                Nptheta, n, dens_func,
                                                ux_m, uy_m, uz_m,
                                                ux_th, uy_th, uz_th )
        else:
            self.injector = None

        # By default, there is no particle tracking (see method track)
        self.tracker = None
        # By default, the species experiences no elementary processes
        # (see method make_ionizable and activate_compton)
        self.ionizer = None
        self.compton_scatterer = None
        # Total number of quantities (necessary in MPI communications)
        self.n_integer_quantities = 0
        self.n_float_quantities = 8 # x, y, z, ux, uy, uz, inv_gamma, w

        # Register particle shape
        self.particle_shape = particle_shape

        # Allocate arrays and register variables when using CUDA
        if self.use_cuda:
            if grid_shape is None:
                raise ValueError("A `grid_shape` is needed when running "
                "on the GPU.\nPlease provide it when initializing particles.")
            # Register grid shape
            self.grid_shape = grid_shape
            # Allocate arrays for the particles sorting when using CUDA
            self.cell_idx = np.empty( Ntot, dtype=np.int32)
            self.sorted_idx = np.empty( Ntot, dtype=np.uint32)
            self.sorting_buffer = np.empty( Ntot, dtype=np.float64 )
            Nz, Nr = grid_shape
            self.prefix_sum = np.empty( Nz*(Nr+1), dtype=np.int32 )
            # Register integer thta records shift in the indices,
            # induced by the moving window
            self.prefix_sum_shift = 0
            # Register boolean that records if the particles are sorted or not
            self.sorted = False


    def send_particles_to_gpu( self ):
        """
        Copy the particles to the GPU.
        Particle arrays of self now point to the GPU arrays.
        """
        if self.use_cuda:
            # Send positions, velocities, inverse gamma and weights
            # to the GPU (CUDA)
            self.x = cuda.to_device(self.x)
            self.y = cuda.to_device(self.y)
            self.z = cuda.to_device(self.z)
            self.ux = cuda.to_device(self.ux)
            self.uy = cuda.to_device(self.uy)
            self.uz = cuda.to_device(self.uz)
            self.inv_gamma = cuda.to_device(self.inv_gamma)
            self.w = cuda.to_device(self.w)

            # Copy arrays on the GPU for the field
            # gathering and the particle push
            self.Ex = cuda.to_device(self.Ex)
            self.Ey = cuda.to_device(self.Ey)
            self.Ez = cuda.to_device(self.Ez)
            self.Bx = cuda.to_device(self.Bx)
            self.By = cuda.to_device(self.By)
            self.Bz = cuda.to_device(self.Bz)
            if self.use_envelope:
                self.a2 = cuda.to_device( self.a2 )
                self.grad_a2_z = cuda.to_device( self.grad_a2_z )
                self.grad_a2_x = cuda.to_device( self.grad_a2_x )
                self.grad_a2_y = cuda.to_device( self.grad_a2_y )

            # Copy arrays on the GPU for the sorting
            self.cell_idx = cuda.to_device(self.cell_idx)
            self.sorted_idx = cuda.to_device(self.sorted_idx)
            self.prefix_sum = cuda.to_device(self.prefix_sum)
            self.sorting_buffer = cuda.to_device(self.sorting_buffer)
            if self.n_integer_quantities > 0:
                self.int_sorting_buffer = cuda.to_device(self.int_sorting_buffer)

            # Copy particle tracker data
            if self.tracker is not None:
                self.tracker.send_to_gpu()
            # Copy the ionization data
            if self.ionizer is not None:
                self.ionizer.send_to_gpu()

    def receive_particles_from_gpu( self ):
        """
        Receive the particles from the GPU.
        Particle arrays are accessible by the CPU again.
        """
        if self.use_cuda:
            # Copy the positions, velocities, inverse gamma and weights
            # to the GPU (CUDA)
            self.x = self.x.copy_to_host()
            self.y = self.y.copy_to_host()
            self.z = self.z.copy_to_host()
            self.ux = self.ux.copy_to_host()
            self.uy = self.uy.copy_to_host()
            self.uz = self.uz.copy_to_host()
            self.inv_gamma = self.inv_gamma.copy_to_host()
            self.w = self.w.copy_to_host()

            # Copy arrays on the CPU for the field
            # gathering and the particle push
            self.Ex = self.Ex.copy_to_host()
            self.Ey = self.Ey.copy_to_host()
            self.Ez = self.Ez.copy_to_host()
            self.Bx = self.Bx.copy_to_host()
            self.By = self.By.copy_to_host()
            self.Bz = self.Bz.copy_to_host()
            if self.use_envelope:
                self.a2 = self.a2.copy_to_host()
                self.grad_a2_z = self.grad_a2_z.copy_to_host()
                self.grad_a2_x = self.grad_a2_x.copy_to_host()
                self.grad_a2_y = self.grad_a2_y.copy_to_host()

            # Copy arrays on the CPU
            # that represent the sorting arrays
            self.cell_idx = self.cell_idx.copy_to_host()
            self.sorted_idx = self.sorted_idx.copy_to_host()
            self.prefix_sum = self.prefix_sum.copy_to_host()
            self.sorting_buffer = self.sorting_buffer.copy_to_host()
            if self.n_integer_quantities > 0:
                self.int_sorting_buffer = self.int_sorting_buffer.copy_to_host()

            # Copy particle tracker data
            if self.tracker is not None:
                self.tracker.receive_from_gpu()
            # Copy the ionization data
            if self.ionizer is not None:
                self.ionizer.receive_from_gpu()

    def generate_continuously_injected_particles( self, time ):
        """
        Generate particles at the right end of the simulation boundary.
        (Typically, in the presence of a moving window.)

        Note that the `ContinuousInjector` object keeps track of the
        positions and number of macroparticles to be injected.
        """
        # This function should only be called if continuous injection is activated
        assert self.continuous_injection == True

        # Have the continuous injector generate the new particles
        Ntot, x, y, z, ux, uy, uz, inv_gamma, w = \
                            self.injector.generate_particles( time )

        # Convert them to a particle buffer
        # - Float buffer
        float_buffer = np.empty((self.n_float_quantities,Ntot),dtype=np.float64)
        float_buffer[0,:] = x
        float_buffer[1,:] = y
        float_buffer[2,:] = z
        float_buffer[3,:] = ux
        float_buffer[4,:] = uy
        float_buffer[5,:] = uz
        float_buffer[6,:] = inv_gamma
        float_buffer[7,:] = w
        if self.ionizer is not None:
            # All new particles start at the default ionization level
            float_buffer[8,:] = w * self.ionizer.level_start
        # - Integer buffer
        uint_buffer = np.empty((self.n_integer_quantities,Ntot),dtype=np.uint64)
        i_int = 0
        if self.tracker is not None:
            uint_buffer[i_int,:] = self.tracker.generate_new_ids( Ntot )
            i_int += 1
        if self.ionizer is not None:
            # All new particles start at the default ionization level
            uint_buffer[i_int,:] = self.ionizer.level_start

        return( float_buffer, uint_buffer )


    def track( self, comm ):
        """
        Activate particle tracking for the current species
        (i.e. allocates an array of unique IDs for each macroparticle;
        these IDs are written in the openPMD file)

        Parameters
        ----------
        comm: an fbpic.BoundaryCommunicator object
            Contains information about the number of processors
        """
        self.tracker = ParticleTracker( comm.size, comm.rank, self.Ntot )
        # Update the number of integer quantities
        self.n_integer_quantities += 1
        # Allocate the integer sorting buffer if needed
        if hasattr( self, 'int_sorting_buffer' ) is False and self.use_cuda:
            self.int_sorting_buffer = np.empty( self.Ntot, dtype=np.uint64 )

    def activate_compton( self, target_species, laser_energy, laser_wavelength,
        laser_waist, laser_ctau, laser_initial_z0, ratio_w_electron_photon=1,
        boost=None ):
        """
        Activate Compton scattering.

        This considers a counterpropagating Gaussian laser pulse (which is not
        represented on the grid, for compatibility with the boosted-frame,
        but is instead assumed to propagate rigidly along the z axis).
        Interaction between this laser and the current species results
        in the generation of photons, according to the Klein-Nishina formula.

        See the docstring of the class `ComptonScatterer` for more information
        on the physical model used, and its domain of validity.

        The API of this function is not stable, and may change in the future.

        Parameters:
        -----------
        target_species: a `Particles` object
            The photons species, to which new macroparticles will be added.

        laser_energy: float (in Joules)
            The energy of the counterpropagating laser pulse (in the lab frame)

        laser_wavelength: float (in meters)
            The wavelength of the laser pulse (in the lab frame)

        laser_waist, laser_ctau: floats (in meters)
            The waist and duration of the laser pulse (in the lab frame)
            Both defined as the distance, from the laser peak, where
            the *field* envelope reaches 1/e of its peak value.

        laser_initial_z0: float (in meters)
            The initial position of the laser pulse (in the lab frame)

        ratio_w_electron_photon: float
            The ratio of the weight of an electron macroparticle to the
            weight of the photon macroparticles that it will emit.
            Increasing this ratio increases the number of photon macroparticles
            that will be emitted and therefore improves statistics.
        """
        self.compton_scatterer = ComptonScatterer(
            self, target_species, laser_energy, laser_wavelength,
            laser_waist, laser_ctau, laser_initial_z0,
            ratio_w_electron_photon, boost )


    def make_ionizable( self, element, target_species, level_start=0):
        """
        Make this species ionizable.

        The implemented ionization model is the **ADK model**
        (using the **instantaneous** electric field, i.e. **without** averaging
        over the laser period).

        The expression of the ionization rate can be found in
        `Chen, JCP 236 (2013), equation 2
        <https://www.sciencedirect.com/science/article/pii/S0021999112007097>`_.

        Note that the implementation in FBPIC evaluates this ionization rate
        *in the reference frame of each macroparticle*, and is thus valid
        in lab-frame simulations as well as boosted-frame simulation.

        Parameters
        ----------
        element: string
            The atomic symbol of the considered ionizable species
            (e.g. 'He', 'N' ;  do not use 'Helium' or 'Nitrogen')

        target_species: an fbpic.Particles object
            Stores the electron macroparticles that are created in
            the ionization process.

        level_start: int
            The ionization level at which the macroparticles are initially
            (e.g. 0 for initially neutral atoms)
        """
        # Initialize the ionizer module
        self.ionizer = Ionizer( element, self, target_species, level_start )
        # Set charge to the elementary charge e (assumed by deposition kernel,
        # when using self.ionizer.w_times_level as the effective weight)
        self.q = e

        # Update the number of float and int arrays
        self.n_float_quantities += 1 # w_times_level
        self.n_integer_quantities += 1 # ionization_level
        # Allocate the integer sorting buffer if needed
        if hasattr( self, 'int_sorting_buffer' ) is False and self.use_cuda:
            self.int_sorting_buffer = np.empty( self.Ntot, dtype=np.uint64 )


    def handle_elementary_processes( self, t ):
        """
        Handle elementary processes for this species (e.g. ionization,
        Compton scattering) at simulation time t.
        """
        # Ionization
        if self.ionizer is not None:
            self.ionizer.handle_ionization( self )
        # Compton scattering
        if self.compton_scatterer is not None:
            self.compton_scatterer.handle_scattering( self, t )


    def rearrange_particle_arrays( self ):
        """
        Rearranges the particle data arrays to match with the sorted
        cell index array. The sorted index array is used to resort the
        arrays. A particle buffer is used to temporarily store
        the rearranged data.
        """
        # Get the threads per block and the blocks per grid
        dim_grid_1d, dim_block_1d = cuda_tpb_bpg_1d( self.Ntot )
        # Iterate over (float) particle attributes
        attr_list = [ (self,'x'), (self,'y'), (self,'z'), \
                        (self,'ux'), (self,'uy'), (self,'uz'), \
                        (self, 'w'), (self,'inv_gamma') ]
        if self.ionizer is not None:
            attr_list += [ (self.ionizer,'w_times_level') ]
        for attr in attr_list:
            # Get particle GPU array
            particle_array = getattr( attr[0], attr[1] )
            # Write particle data to particle buffer array while rearranging
            write_sorting_buffer[dim_grid_1d, dim_block_1d](
                self.sorted_idx, particle_array, self.sorting_buffer)
            # Assign the particle buffer to
            # the initial particle data array
            setattr( attr[0], attr[1], self.sorting_buffer)
            # Assign the old particle data array to the particle buffer
            self.sorting_buffer = particle_array
        # Iterate over (integer) particle attributes
        attr_list = [ ]
        if self.tracker is not None:
            attr_list += [ (self.tracker,'id') ]
        if self.ionizer is not None:
            attr_list += [ (self.ionizer,'ionization_level') ]
        for attr in attr_list:
            # Get particle GPU array
            particle_array = getattr( attr[0], attr[1] )
            # Write particle data to particle buffer array while rearranging
            write_sorting_buffer[dim_grid_1d, dim_block_1d](
                self.sorted_idx, particle_array, self.int_sorting_buffer)
            # Assign the particle buffer to
            # the initial particle data array
            setattr( attr[0], attr[1], self.int_sorting_buffer)
            # Assign the old particle data array to the particle buffer
            self.int_sorting_buffer = particle_array

    def push_p( self, t ) :
        """
        Advance the particles' momenta over one timestep, using the Vay pusher
        Reference : Vay, Physics of Plasmas 15, 056701 (2008)

        This assumes that the momenta (ux, uy, uz) are initially one
        half-timestep *behind* the positions (x, y, z), and it brings
        them one half-timestep *ahead* of the positions.

        Parameters
        ----------
        t: float
            The current simulation time
            (Useful for particles that are ballistic before a given plane)
        """
        # Skip push for neutral particles (e.g. photons)
        if self.q == 0:
            return
        # For particles that are ballistic before a plane,
        # get the current position of the plane
        if isinstance( self.injector, BallisticBeforePlane ):
            z_plane = self.injector.get_current_plane_position( t )
            if self.ionizer is not None:
                raise NotImplementedError('Ballistic injection before a plane '
                    'is not implemented for ionizable particles.')
        else:
            z_plane = None

        # GPU (CUDA) version
        if self.use_cuda:
            # Get the threads per block and the blocks per grid
            dim_grid_1d, dim_block_1d = cuda_tpb_bpg_1d( self.Ntot )
            # Call the CUDA Kernel for the particle push
            if self.ionizer is not None:
                # Ionizable species can have a charge that depends on the
                # macroparticle, and hence require a different function
                push_p_ioniz_gpu[dim_grid_1d, dim_block_1d](
                    self.ux, self.uy, self.uz, self.inv_gamma,
                    self.Ex, self.Ey, self.Ez,
                    self.Bx, self.By, self.Bz,
                    self.m, self.Ntot, self.dt, self.ionizer.ionization_level )
            elif z_plane is not None:
                # Particles that are ballistic before a plane also
                # require a different pusher
                push_p_after_plane_gpu[dim_grid_1d, dim_block_1d](
                    self.z, z_plane,
                    self.ux, self.uy, self.uz, self.inv_gamma,
                    self.Ex, self.Ey, self.Ez,
                    self.Bx, self.By, self.Bz,
                    self.q, self.m, self.Ntot, self.dt )
            else:
                # Standard pusher
                push_p_gpu[dim_grid_1d, dim_block_1d](
                    self.ux, self.uy, self.uz, self.inv_gamma,
                    self.Ex, self.Ey, self.Ez,
                    self.Bx, self.By, self.Bz,
                    self.q, self.m, self.Ntot, self.dt )

        # CPU version
        else:
            if self.ionizer is not None:
                # Ionizable species can have a charge that depends on the
                # macroparticle, and hence require a different function
                push_p_ioniz_numba(self.ux, self.uy, self.uz, self.inv_gamma,
                    self.Ex, self.Ey, self.Ez, self.Bx, self.By, self.Bz,
                    self.m, self.Ntot, self.dt, self.ionizer.ionization_level )
            elif z_plane is not None:
                # Particles that are ballistic before a plane also
                # require a different pusher
                push_p_after_plane_numba(
                    self.z, z_plane,
                    self.ux, self.uy, self.uz, self.inv_gamma,
                    self.Ex, self.Ey, self.Ez,
                    self.Bx, self.By, self.Bz,
                    self.q, self.m, self.Ntot, self.dt )
            else:
                # Standard pusher
                push_p_numba(self.ux, self.uy, self.uz, self.inv_gamma,
                    self.Ex, self.Ey, self.Ez, self.Bx, self.By, self.Bz,
                    self.q, self.m, self.Ntot, self.dt )


    def push_p_with_envelope( self , t, timestep = None, keep_momentum = True):
        """
        Advance the particles' momenta over one timestep, using a slightly
        modified Vay pusher to comply with the fact that gamma has to include
        the quiver motion induced by 'a'.
        Reference : Vay, Physics of Plasmas 15, 056701 (2008)

        This assumes that the momenta (ux, uy, uz) are initially one
        half-timestep *behind* the positions (x, y, z), and it brings
        them one half-timestep *ahead* of the positions.

        Parameters
        ----------
        t: float
            The current simulation time
            (Useful for particles that are ballistic before a given plane)
        """
        # Skip push for neutral particles (e.g. photons)
        if self.q == 0:
            return
        # Use standard timestep if undefined
        if timestep is None:
            timestep = self.dt

        # For particles that are ballistic before a plane,
        # get the current position of the plane
        if isinstance( self.injector, BallisticBeforePlane ):
            z_plane = self.injector.get_current_plane_position( t )
            if self.ionizer is not None:
                raise NotImplementedError('Ballistic injection before a plane '
                    'is not implemented for ionizable particles.')
        else:
            z_plane = None

        # GPU (CUDA) version
        if self.use_cuda:
            # Get the threads per block and the blocks per grid
            dim_grid_1d, dim_block_1d = cuda_tpb_bpg_1d( self.Ntot )
            # Call the CUDA Kernel for the particle push
            if self.ionizer is not None:
                # Ionizable species can have a charge that depends on the
                # macroparticle, and hence require a different function
                push_p_ioniz_envelope_gpu[dim_grid_1d, dim_block_1d](
                    self.ux, self.uy, self.uz, self.inv_gamma,
                    self.Ex, self.Ey, self.Ez,
                    self.Bx, self.By, self.Bz,
                    self.a2, self.grad_a2_x, self.grad_a2_y, self.grad_a2_z,
                    self.m, self.Ntot, timestep, self.ionizer.ionization_level,
                    keep_momentum = keep_momentum )
            elif z_plane is not None:
                # Particles that are ballistic before a plane also
                # require a different pusher
                push_p_after_plane_envelope_gpu[dim_grid_1d, dim_block_1d](
                    self.z, z_plane,
                    self.ux, self.uy, self.uz, self.inv_gamma,
                    self.Ex, self.Ey, self.Ez,
                    self.Bx, self.By, self.Bz,
                    self.a2, self.grad_a2_x, self.grad_a2_y, self.grad_a2_z,
                    self.q, self.m, self.Ntot, timestep,
                    keep_momentum = keep_momentum )
            else:
                # Standard pusher
                push_p_envelope_gpu[dim_grid_1d, dim_block_1d](
                    self.ux, self.uy, self.uz, self.inv_gamma,
                    self.Ex, self.Ey, self.Ez,
                    self.Bx, self.By, self.Bz,
                    self.a2, self.grad_a2_x, self.grad_a2_y, self.grad_a2_z,
                    self.q, self.m, self.Ntot, timestep,
                    keep_momentum = keep_momentum)

        # CPU version
        else:
            if self.ionizer is not None:
                # Ionizable species can have a charge that depends on the
                # macroparticle, and hence require a different function
                push_p_ioniz_envelope_numba(self.ux, self.uy, self.uz, self.inv_gamma,
                    self.Ex, self.Ey, self.Ez, self.Bx, self.By, self.Bz,
                    self.a2, self.grad_a2_x, self.grad_a2_y, self.grad_a2_z,
                    self.m, self.Ntot, timestep, self.ionizer.ionization_level,
                    keep_momentum = keep_momentum )
            elif z_plane is not None:
                # Particles that are ballistic before a plane also
                # require a different pusher
                push_p_after_plane_envelope_numba(
                    self.z, z_plane,
                    self.ux, self.uy, self.uz, self.inv_gamma,
                    self.Ex, self.Ey, self.Ez,
                    self.Bx, self.By, self.Bz,
                    self.a2, self.grad_a2_x, self.grad_a2_y, self.grad_a2_z,
                    self.q, self.m, self.Ntot, timestep,
                    keep_momentum = keep_momentum )
            else:
                # Standard pusher
                push_p_envelope_numba(self.ux, self.uy, self.uz, self.inv_gamma,
                    self.Ex, self.Ey, self.Ez, self.Bx, self.By, self.Bz,
                    self.a2, self.grad_a2_x, self.grad_a2_y, self.grad_a2_z,
                    self.q, self.m, self.Ntot, timestep,
                    keep_momentum = keep_momentum )

    def update_inv_gamma(self):

        # GPU (CUDA) version
        if self.use_cuda:
            # Get the threads per block and the blocks per grid
            dim_grid_1d, dim_block_1d = cuda_tpb_bpg_1d( self.Ntot )
            # Call the CUDA Kernel
            update_inv_gamma_gpu[dim_grid_1d, dim_block_1d](
                                self.a2, self.ux, self.uy, self.uz,
                                self.inv_gamma, self.q, self.m)
        # CPU version
        else:
            update_inv_gamma_numba( self.a2, self.ux, self.uy, self.uz,
                                    self.inv_gamma, self.q, self.m, self.Ntot)

    def push_x( self, dt, x_push=1., y_push=1., z_push=1. ) :
        """
        Advance the particles' positions over `dt` using the current
        momenta (ux, uy, uz).

        Parameters:
        -----------
        dt: float, seconds
            The timestep that should be used for the push
            (This can be typically be half of the simulation timestep)

        x_push, y_push, z_push: float, dimensionless
            Multiplying coefficient for the momenta in x, y and z
            e.g. if x_push=1., the particles are pushed forward in x
                 if x_push=-1., the particles are pushed backward in x
        """
        # GPU (CUDA) version
        if self.use_cuda:
            # Get the threads per block and the blocks per grid
            dim_grid_1d, dim_block_1d = cuda_tpb_bpg_1d( self.Ntot )
            # Call the CUDA Kernel for push in x
            push_x_gpu[dim_grid_1d, dim_block_1d](
                self.x, self.y, self.z,
                self.ux, self.uy, self.uz,
                self.inv_gamma, dt, x_push, y_push, z_push )
            # The particle array is unsorted after the push in x
            self.sorted = False
        # CPU version
        else:
            push_x_numba( self.x, self.y, self.z,
                self.ux, self.uy, self.uz,
                self.inv_gamma, self.Ntot,
                dt, x_push, y_push, z_push )

    def gather( self, grid ):
        """
        Gather the fields onto the macroparticles

        This assumes that the particle positions are currently at
        the same timestep as the field that is to be gathered.

        Parameter
        ----------
        grid : a list of InterpolationGrid objects
             (one InterpolationGrid object per azimuthal mode)
             Contains the field values on the interpolation grid
        """
        # Skip gathering for neutral particles (e.g. photons)
        if self.q == 0:
            return

        # Number of modes
        Nm = len(grid)
        # GPU (CUDA) version
        if self.use_cuda:
            # Get the threads per block and the blocks per grid
            dim_grid_1d, dim_block_1d = cuda_tpb_bpg_1d( self.Ntot, TPB=64 )
            # Call the CUDA Kernel for the gathering of E and B Fields
            if self.particle_shape == 'linear':
                if Nm == 2:
                    # Optimized version for 2 modes
                    gather_field_gpu_linear[dim_grid_1d, dim_block_1d](
                         self.x, self.y, self.z,
                         grid[0].invdz, grid[0].zmin, grid[0].Nz,
                         grid[0].invdr, grid[0].rmin, grid[0].Nr,
                         grid[0].Er, grid[0].Et, grid[0].Ez,
                         grid[1].Er, grid[1].Et, grid[1].Ez,
                         grid[0].Br, grid[0].Bt, grid[0].Bz,
                         grid[1].Br, grid[1].Bt, grid[1].Bz,
                         self.Ex, self.Ey, self.Ez,
                         self.Bx, self.By, self.Bz)
                else:
                    # Generic version for arbitrary number of modes
                    erase_eb_cuda[dim_grid_1d, dim_block_1d](
                                    self.Ex, self.Ey, self.Ez,
                                    self.Bx, self.By, self.Bz, self.Ntot )
                    for m in range(Nm):
                        gather_field_gpu_linear_one_mode[
                            dim_grid_1d, dim_block_1d](
                            self.x, self.y, self.z,
                            grid[m].invdz, grid[m].zmin, grid[m].Nz,
                            grid[m].invdr, grid[m].rmin, grid[m].Nr,
                            grid[m].Er, grid[m].Et, grid[m].Ez,
                            grid[m].Br, grid[m].Bt, grid[m].Bz, m,
                            self.Ex, self.Ey, self.Ez,
                            self.Bx, self.By, self.Bz)

            elif self.particle_shape == 'cubic':
                if Nm == 2:
                    # Optimized version for 2 modes
                    gather_field_gpu_cubic[dim_grid_1d, dim_block_1d](
                         self.x, self.y, self.z,
                         grid[0].invdz, grid[0].zmin, grid[0].Nz,
                         grid[0].invdr, grid[0].rmin, grid[0].Nr,
                         grid[0].Er, grid[0].Et, grid[0].Ez,
                         grid[1].Er, grid[1].Et, grid[1].Ez,
                         grid[0].Br, grid[0].Bt, grid[0].Bz,
                         grid[1].Br, grid[1].Bt, grid[1].Bz,
                         self.Ex, self.Ey, self.Ez,
                         self.Bx, self.By, self.Bz)
                else:
                    # Generic version for arbitrary number of modes
                    erase_eb_cuda[dim_grid_1d, dim_block_1d](
                                    self.Ex, self.Ey, self.Ez,
                                    self.Bx, self.By, self.Bz, self.Ntot )
                    for m in range(Nm):
                        gather_field_gpu_cubic_one_mode[
                            dim_grid_1d, dim_block_1d](
                            self.x, self.y, self.z,
                            grid[m].invdz, grid[m].zmin, grid[m].Nz,
                            grid[m].invdr, grid[m].rmin, grid[m].Nr,
                            grid[m].Er, grid[m].Et, grid[m].Ez,
                            grid[m].Br, grid[m].Bt, grid[m].Bz, m,
                            self.Ex, self.Ey, self.Ez,
                            self.Bx, self.By, self.Bz)

            else:
                raise ValueError("`particle_shape` should be either \
                                  'linear' or 'cubic' \
                                   but is `%s`" % self.particle_shape)
        # CPU version
        else:
            if self.particle_shape == 'linear':
                if Nm == 2:
                    # Optimized version for 2 modes
                    gather_field_numba_linear(
                        self.x, self.y, self.z,
                        grid[0].invdz, grid[0].zmin, grid[0].Nz,
                        grid[0].invdr, grid[0].rmin, grid[0].Nr,
                        grid[0].Er, grid[0].Et, grid[0].Ez,
                        grid[1].Er, grid[1].Et, grid[1].Ez,
                        grid[0].Br, grid[0].Bt, grid[0].Bz,
                        grid[1].Br, grid[1].Bt, grid[1].Bz,
                        self.Ex, self.Ey, self.Ez,
                        self.Bx, self.By, self.Bz)
                else:
                    # Generic version for arbitrary number of modes
                    erase_eb_numba( self.Ex, self.Ey, self.Ez,
                                    self.Bx, self.By, self.Bz, self.Ntot )
                    for m in range(Nm):
                        gather_field_numba_linear_one_mode(
                            self.x, self.y, self.z,
                            grid[m].invdz, grid[m].zmin, grid[m].Nz,
                            grid[m].invdr, grid[m].rmin, grid[m].Nr,
                            grid[m].Er, grid[m].Et, grid[m].Ez,
                            grid[m].Br, grid[m].Bt, grid[m].Bz, m,
                            self.Ex, self.Ey, self.Ez,
                            self.Bx, self.By, self.Bz
                        )
            elif self.particle_shape == 'cubic':
                # Divide particles into chunks (each chunk is handled by a
                # different thread) and return the indices that bound chunks
                ptcl_chunk_indices = get_chunk_indices(self.Ntot, nthreads)
                if Nm == 2:
                    # Optimized version for 2 modes
                    gather_field_numba_cubic(
                        self.x, self.y, self.z,
                        grid[0].invdz, grid[0].zmin, grid[0].Nz,
                        grid[0].invdr, grid[0].rmin, grid[0].Nr,
                        grid[0].Er, grid[0].Et, grid[0].Ez,
                        grid[1].Er, grid[1].Et, grid[1].Ez,
                        grid[0].Br, grid[0].Bt, grid[0].Bz,
                        grid[1].Br, grid[1].Bt, grid[1].Bz,
                        self.Ex, self.Ey, self.Ez,
                        self.Bx, self.By, self.Bz,
                        nthreads, ptcl_chunk_indices )
                else:
                    # Generic version for arbitrary number of modes
                    erase_eb_numba( self.Ex, self.Ey, self.Ez,
                                    self.Bx, self.By, self.Bz, self.Ntot )
                    for m in range(Nm):
                        gather_field_numba_cubic_one_mode(
                            self.x, self.y, self.z,
                            grid[m].invdz, grid[m].zmin, grid[m].Nz,
                            grid[m].invdr, grid[m].rmin, grid[m].Nr,
                            grid[m].Er, grid[m].Et, grid[m].Ez,
                            grid[m].Br, grid[m].Bt, grid[m].Bz, m,
                            self.Ex, self.Ey, self.Ez,
                            self.Bx, self.By, self.Bz,
                            nthreads, ptcl_chunk_indices )
            else:
                raise ValueError("`particle_shape` should be either \
                                  'linear' or 'cubic' \
                                   but is `%s`" % self.particle_shape)


<<<<<<< HEAD
    def gather_envelope(self, envelope_grid, averaging = False):
=======
    def gather_envelope(self, fld, averaging=False):
>>>>>>> 41cd475a
        """
        Gather the envelope fields onto the macroparticles

        This assumes that the particle positions are currently at
        the same timestep as the field that is to be gathered.

        Parameter
        ----------
<<<<<<< HEAD
        envelope_grid : a list of EnvelopeInterpolationGrid objects
             (one object per azimuthal mode)
=======
        fld : a Fields object
>>>>>>> 41cd475a
             Contains the field values on the interpolation grid

        averaging : boolean, optional
            Whether to average the new field values with the old ones or to
            discard the old values.
        """
<<<<<<< HEAD
        assert self.use_envelope
        # Skip gathering for neutral particles (e.g. photons)
        if self.q == 0:
            return

        # Number of modes
        Nm = (len(envelope_grid) + 1) // 2
        envelope_mode_numbers = [ m for m in range(Nm) ] + \
                                [ m for m in range(-Nm+1, 0)]
        # Using tuples for compatibility with numba
        a_tuple = tuple(envelope_grid[m].a for m in envelope_mode_numbers)
        grad_a_r_tuple = tuple(envelope_grid[m].grad_a_r for m in envelope_mode_numbers)
        grad_a_t_tuple = tuple(envelope_grid[m].grad_a_t for m in envelope_mode_numbers)
        grad_a_z_tuple = tuple(envelope_grid[m].grad_a_z for m in envelope_mode_numbers)
        m_tuple = tuple(envelope_mode_numbers)
=======
        # Skip gathering for neutral particles (e.g. photons)
        if self.q == 0:
            return
        # Obtain the global arrays so we can use a single array
        fld.globalize_arrays()
        # Using global arrays for compatibility with numba and GPU
        a = fld.a_global
        grad_a_r = fld.grad_a_r_global
        grad_a_t = fld.grad_a_t_global
        grad_a_z = fld.grad_a_z_global
        m_array= fld.envelope_mode_numbers
        envelope_grid = fld.envelope_interp
>>>>>>> 41cd475a

        # GPU (CUDA) version
        if self.use_cuda:
            # Get the threads per block and the blocks per grid
            dim_grid_1d, dim_block_1d = cuda_tpb_bpg_1d( self.Ntot, TPB=64 )
            # Call the CUDA Kernel for the gathering of E and B Fields
            if self.particle_shape == 'linear':
                gather_envelope_field_gpu_linear[
                    dim_grid_1d, dim_block_1d](
                    self.x, self.y, self.z,
                    envelope_grid[0].invdz, envelope_grid[0].zmin,
                    envelope_grid[0].Nz, envelope_grid[0].invdr,
                    envelope_grid[0].rmin, envelope_grid[0].Nr,
<<<<<<< HEAD
                    a_tuple,grad_a_r_tuple, grad_a_t_tuple, grad_a_z_tuple,
                    m_tuple, self.a2,
                    self.grad_a2_x, self.grad_a2_y, self.grad_a2_z,
                    averaging = averaging )
=======
                    a, grad_a_r, grad_a_t, grad_a_z,
                    m_array, self.a2,
                    self.grad_a2_x, self.grad_a2_y, self.grad_a2_z,
                    averaging )
>>>>>>> 41cd475a
            elif self.particle_shape == 'cubic':
                gather_envelope_field_gpu_cubic[
                    dim_grid_1d, dim_block_1d](
                    self.x, self.y, self.z,
                    envelope_grid[0].invdz, envelope_grid[0].zmin,
                    envelope_grid[0].Nz, envelope_grid[0].invdr,
                    envelope_grid[0].rmin, envelope_grid[0].Nr,
<<<<<<< HEAD
                    a_tuple,grad_a_r_tuple, grad_a_t_tuple, grad_a_z_tuple,
                    m_tuple, self.a2,
                    self.grad_a2_x, self.grad_a2_y, self.grad_a2_z,
                    averaging = averaging )
=======
                    a, grad_a_r, grad_a_t, grad_a_z,
                    m_array, self.a2,
                    self.grad_a2_x, self.grad_a2_y, self.grad_a2_z,
                    averaging )
>>>>>>> 41cd475a
        else:
            if self.particle_shape == 'linear':
                gather_envelope_field_numba_linear(
                    self.x, self.y, self.z,
                    envelope_grid[0].invdz, envelope_grid[0].zmin,
                    envelope_grid[0].Nz, envelope_grid[0].invdr,
                    envelope_grid[0].rmin, envelope_grid[0].Nr,
<<<<<<< HEAD
                    a_tuple,grad_a_r_tuple, grad_a_t_tuple, grad_a_z_tuple,
                    m_tuple, self.a2,
                    self.grad_a2_x, self.grad_a2_y, self.grad_a2_z,
                    averaging = averaging )
=======
                    a, grad_a_r, grad_a_t, grad_a_z,
                    m_array, self.a2,
                    self.grad_a2_x, self.grad_a2_y, self.grad_a2_z,
                    averaging=averaging )
>>>>>>> 41cd475a
            elif self.particle_shape == 'cubic':
                # Divide particles into chunks (each chunk is handled by a
                # different thread) and return the indices that bound chunks
                ptcl_chunk_indices = get_chunk_indices(self.Ntot, nthreads)
                gather_envelope_field_numba_cubic(
                    self.x, self.y, self.z,
                    envelope_grid[0].invdz, envelope_grid[0].zmin,
                    envelope_grid[0].Nz, envelope_grid[0].invdr,
                    envelope_grid[0].rmin, envelope_grid[0].Nr,
<<<<<<< HEAD
                    a_tuple,grad_a_r_tuple, grad_a_t_tuple, grad_a_z_tuple,
                    m_tuple, self.a2,
                    self.grad_a2_x, self.grad_a2_y, self.grad_a2_z,
                    nthreads, ptcl_chunk_indices,
                    averaging = averaging )

=======
                    a, grad_a_r, grad_a_t, grad_a_z,
                    m_array, self.a2,
                    self.grad_a2_x, self.grad_a2_y, self.grad_a2_z,
                    nthreads, ptcl_chunk_indices,
                    averaging=averaging )
>>>>>>> 41cd475a


    def deposit( self, fld, fieldtype ) :
        """
        Deposit the particles charge or current onto the grid

        This assumes that the particle positions (and momenta in the case of J)
        are currently at the same timestep as the field that is to be deposited

        Parameter
        ----------
        fld : a Field object
             Contains the list of InterpolationGrid objects with
             the field values as well as the prefix sum.

        fieldtype : string
             Indicates which field to deposit
             Either 'J' or 'rho'
        """
        # Skip deposition for neutral particles (e.g. photons)
        if self.q == 0:
            return

        # Shortcuts and safe-guards
        grid = fld.interp
        if self.use_envelope:
            envelope_grid = fld.envelope_interp
        assert fieldtype in ['rho', 'J', 'chi']
        assert self.particle_shape in ['linear', 'cubic']

        # When running on GPU: first sort the arrays of particles
        if self.use_cuda:
            # Sort the particles
            if not self.sorted:
                self.sort_particles(fld=fld)
                # The particles are now sorted and rearranged
                self.sorted = True

        # For ionizable atoms: set the effective weight to the weight
        # times the ionization level (on GPU, this needs to be done *after*
        # sorting, otherwise `weight` is not equal to the corresponding array)
        if self.ionizer is not None:
            weight = self.ionizer.w_times_level
        else:
            weight = self.w

        # GPU (CUDA) version
        if self.use_cuda:
            # Get the threads per block and the blocks per grid
            dim_grid_2d_flat, dim_block_2d_flat = \
                cuda_tpb_bpg_1d( self.prefix_sum.shape[0], TPB=64 )

            # Call the CUDA Kernel for the deposition of rho or J
            Nm = len( grid )
            # Rho
            if fieldtype == 'rho':
                if self.particle_shape == 'linear':
                    if Nm == 2:
                        deposit_rho_gpu_linear[
                            dim_grid_2d_flat, dim_block_2d_flat](
                            self.x, self.y, self.z, weight, self.q,
                            grid[0].invdz, grid[0].zmin, grid[0].Nz,
                            grid[0].invdr, grid[0].rmin, grid[0].Nr,
                            grid[0].rho, grid[1].rho,
                            self.cell_idx, self.prefix_sum)
                    else:
                        for m in range(Nm):
                            deposit_rho_gpu_linear_one_mode[
                                dim_grid_2d_flat, dim_block_2d_flat](
                                self.x, self.y, self.z, weight, self.q,
                                grid[m].invdz, grid[m].zmin, grid[m].Nz,
                                grid[m].invdr, grid[m].rmin, grid[m].Nr,
                                grid[m].rho, m,
                                self.cell_idx, self.prefix_sum)
                elif self.particle_shape == 'cubic':
                    if Nm == 2:
                        deposit_rho_gpu_cubic[
                            dim_grid_2d_flat, dim_block_2d_flat](
                            self.x, self.y, self.z, weight, self.q,
                            grid[0].invdz, grid[0].zmin, grid[0].Nz,
                            grid[0].invdr, grid[0].rmin, grid[0].Nr,
                            grid[0].rho, grid[1].rho,
                            self.cell_idx, self.prefix_sum)
                    else:
                        for m in range(Nm):
                            deposit_rho_gpu_cubic_one_mode[
                                dim_grid_2d_flat, dim_block_2d_flat](
                                self.x, self.y, self.z, weight, self.q,
                                grid[m].invdz, grid[m].zmin, grid[m].Nz,
                                grid[m].invdr, grid[m].rmin, grid[m].Nr,
                                grid[m].rho, m,
                                self.cell_idx, self.prefix_sum)
            # J
            elif fieldtype == 'J':
                # Deposit J in each of four directions
                if self.particle_shape == 'linear':
                    if Nm == 2:
                        deposit_J_gpu_linear[
                            dim_grid_2d_flat, dim_block_2d_flat](
                            self.x, self.y, self.z, weight, self.q,
                            self.ux, self.uy, self.uz, self.inv_gamma,
                            grid[0].invdz, grid[0].zmin, grid[0].Nz,
                            grid[0].invdr, grid[0].rmin, grid[0].Nr,
                            grid[0].Jr, grid[1].Jr,
                            grid[0].Jt, grid[1].Jt,
                            grid[0].Jz, grid[1].Jz,
                            self.cell_idx, self.prefix_sum)
                    else:
                        for m in range(Nm):
                            deposit_J_gpu_linear_one_mode[
                                dim_grid_2d_flat, dim_block_2d_flat](
                                self.x, self.y, self.z, weight, self.q,
                                self.ux, self.uy, self.uz, self.inv_gamma,
                                grid[m].invdz, grid[m].zmin, grid[m].Nz,
                                grid[m].invdr, grid[m].rmin, grid[m].Nr,
                                grid[m].Jr, grid[m].Jt, grid[m].Jz, m,
                                self.cell_idx, self.prefix_sum)
                elif self.particle_shape == 'cubic':
                    if Nm == 2:
                        deposit_J_gpu_cubic[
                            dim_grid_2d_flat, dim_block_2d_flat](
                            self.x, self.y, self.z, weight, self.q,
                            self.ux, self.uy, self.uz, self.inv_gamma,
                            grid[0].invdz, grid[0].zmin, grid[0].Nz,
                            grid[0].invdr, grid[0].rmin, grid[0].Nr,
                            grid[0].Jr, grid[1].Jr,
                            grid[0].Jt, grid[1].Jt,
                            grid[0].Jz, grid[1].Jz,
                            self.cell_idx, self.prefix_sum)
                    else:
                        for m in range(Nm):
                            deposit_J_gpu_cubic_one_mode[
                                dim_grid_2d_flat, dim_block_2d_flat](
                                self.x, self.y, self.z, weight, self.q,
                                self.ux, self.uy, self.uz, self.inv_gamma,
                                grid[m].invdz, grid[m].zmin, grid[m].Nz,
                                grid[m].invdr, grid[m].rmin, grid[m].Nr,
                                grid[m].Jr, grid[m].Jt, grid[m].Jz, m,
                                self.cell_idx, self.prefix_sum)

            elif fieldtype == 'chi':
                envelope_grid = fld.envelope_interp
                Nm = (len(envelope_grid) + 1) // 2
                envelope_mode_numbers = [ m for m in range(Nm) ] + \
                                        [ m for m in range(-Nm+1, 0)]
                # Using tuples for compatibility with numba
                chi_tuple = tuple(envelope_grid[m].chi for m in envelope_mode_numbers)
                m_tuple = tuple(envelope_mode_numbers)
                if self.particle_shape == 'linear':
                    deposit_chi_gpu_linear[
                        dim_grid_2d_flat, dim_block_2d_flat](
                        self.x, self.y, self.z, weight, self.q,
                        self.m, self.inv_gamma,
                        envelope_grid[0].invdz, envelope_grid[0].zmin,
                        envelope_grid[0].Nz, envelope_grid[0].invdr,
                        envelope_grid[0].rmin, envelope_grid[0].Nr,
                        chi_tuple, m_tuple,
                        self.cell_idx, self.prefix_sum)
                elif self.particle_shape == 'cubic':
                    deposit_chi_gpu_cubic[
                        dim_grid_2d_flat, dim_block_2d_flat](
                        self.x, self.y, self.z, weight, self.q,
                        self.m, self.inv_gamma,
                        envelope_grid[0].invdz, envelope_grid[0].zmin,
                        envelope_grid[0].Nz, envelope_grid[0].invdr,
                        envelope_grid[0].rmin, envelope_grid[0].Nr,
                        chi_tuple, m_tuple,
                        self.cell_idx, self.prefix_sum)

        # CPU version
        else:
            # Divide particles in chunks (each chunk is handled by a different
            # thread) and register the indices that bound each chunks
            ptcl_chunk_indices = get_chunk_indices(self.Ntot, nthreads)

            # Multithreading functions for the deposition of rho or J
            # for Mode 0 and 1 only.
            if fieldtype == 'rho':
                # Deposit rho using CPU threading
                if self.particle_shape == 'linear':
                    deposit_rho_numba_linear(
                        self.x, self.y, self.z, weight, self.q,
                        grid[0].invdz, grid[0].zmin, grid[0].Nz,
                        grid[0].invdr, grid[0].rmin, grid[0].Nr,
                        fld.rho_global, fld.Nm,
                        nthreads, ptcl_chunk_indices )
                elif self.particle_shape == 'cubic':
                    deposit_rho_numba_cubic(
                        self.x, self.y, self.z, weight, self.q,
                        grid[0].invdz, grid[0].zmin, grid[0].Nz,
                        grid[0].invdr, grid[0].rmin, grid[0].Nr,
                        fld.rho_global, fld.Nm,
                        nthreads, ptcl_chunk_indices )

            elif fieldtype == 'J':
                # Deposit J using CPU threading
                if self.particle_shape == 'linear':
                    deposit_J_numba_linear(
                        self.x, self.y, self.z, weight, self.q,
                        self.ux, self.uy, self.uz, self.inv_gamma,
                        grid[0].invdz, grid[0].zmin, grid[0].Nz,
                        grid[0].invdr, grid[0].rmin, grid[0].Nr,
                        fld.Jr_global, fld.Jt_global, fld.Jz_global, fld.Nm,
                        nthreads, ptcl_chunk_indices )
                elif self.particle_shape == 'cubic':
                    deposit_J_numba_cubic(
                        self.x, self.y, self.z, weight, self.q,
                        self.ux, self.uy, self.uz, self.inv_gamma,
                        grid[0].invdz, grid[0].zmin, grid[0].Nz,
                        grid[0].invdr, grid[0].rmin, grid[0].Nr,
                        fld.Jr_global, fld.Jt_global, fld.Jz_global, fld.Nm,
                        nthreads, ptcl_chunk_indices )

            elif fieldtype == 'chi':
                # Deposit chi using CPU threading
                if self.particle_shape == 'linear':
                    deposit_chi_numba_linear(
                        self.x, self.y, self.z, weight, self.q,
                        self.m, self.inv_gamma,
                        envelope_grid[0].invdz, envelope_grid[0].zmin,
                        envelope_grid[0].Nz, envelope_grid[0].invdr,
                        envelope_grid[0].rmin, envelope_grid[0].Nr,
                        fld.chi_global, fld.Nm,
                        nthreads, ptcl_chunk_indices )
                elif self.particle_shape == 'cubic':
                    deposit_chi_numba_cubic(
                        self.x, self.y, self.z, weight, self.q,
                        self.m, self.inv_gamma,
                        envelope_grid[0].invdz, envelope_grid[0].zmin,
                        envelope_grid[0].Nz, envelope_grid[0].invdr,
                        envelope_grid[0].rmin, envelope_grid[0].Nr,
                        fld.chi_global, fld.Nm,
                        nthreads, ptcl_chunk_indices )




    def sort_particles(self, fld):
        """
        Sort the particles by performing the following steps:
        1. Get fied cell index
        2. Sort field cell index
        3. Parallel prefix sum
        4. Rearrange particle arrays

        Parameter
        ----------
        fld : a Field object
             Contains the list of InterpolationGrid objects with
             the field values as well as the prefix sum.
        """
        # Shortcut for interpolation grids
        grid = fld.interp
        # Get the threads per block and the blocks per grid
        dim_grid_1d, dim_block_1d = cuda_tpb_bpg_1d( self.Ntot )
        dim_grid_2d_flat, dim_block_2d_flat = \
                cuda_tpb_bpg_1d( self.prefix_sum.shape[0] )

        # ------------------------
        # Sorting of the particles
        # ------------------------
        # Get the cell index of each particle
        # (defined by iz_lower and ir_lower)
        get_cell_idx_per_particle[dim_grid_1d, dim_block_1d](
            self.cell_idx,
            self.sorted_idx,
            self.x, self.y, self.z,
            grid[0].invdz, grid[0].zmin, grid[0].Nz,
            grid[0].invdr, grid[0].rmin, grid[0].Nr)
        # Sort the cell index array and modify the sorted_idx array
        # accordingly. The value of the sorted_idx array corresponds
        # to the index of the sorted particle in the other particle
        # arrays.
        sort_particles_per_cell(self.cell_idx, self.sorted_idx)
        # Reset the old prefix sum
        self.prefix_sum_shift = 0
        prefill_prefix_sum[dim_grid_2d_flat, dim_block_2d_flat](
            self.cell_idx, self.prefix_sum, self.Ntot )
        # Perform the inclusive parallel prefix sum
        incl_prefix_sum[dim_grid_1d, dim_block_1d](
            self.cell_idx, self.prefix_sum)
        # Rearrange the particle arrays
        self.rearrange_particle_arrays()<|MERGE_RESOLUTION|>--- conflicted
+++ resolved
@@ -925,11 +925,7 @@
                                    but is `%s`" % self.particle_shape)
 
 
-<<<<<<< HEAD
-    def gather_envelope(self, envelope_grid, averaging = False):
-=======
     def gather_envelope(self, fld, averaging=False):
->>>>>>> 41cd475a
         """
         Gather the envelope fields onto the macroparticles
 
@@ -938,35 +934,13 @@
 
         Parameter
         ----------
-<<<<<<< HEAD
-        envelope_grid : a list of EnvelopeInterpolationGrid objects
-             (one object per azimuthal mode)
-=======
         fld : a Fields object
->>>>>>> 41cd475a
              Contains the field values on the interpolation grid
 
         averaging : boolean, optional
             Whether to average the new field values with the old ones or to
             discard the old values.
         """
-<<<<<<< HEAD
-        assert self.use_envelope
-        # Skip gathering for neutral particles (e.g. photons)
-        if self.q == 0:
-            return
-
-        # Number of modes
-        Nm = (len(envelope_grid) + 1) // 2
-        envelope_mode_numbers = [ m for m in range(Nm) ] + \
-                                [ m for m in range(-Nm+1, 0)]
-        # Using tuples for compatibility with numba
-        a_tuple = tuple(envelope_grid[m].a for m in envelope_mode_numbers)
-        grad_a_r_tuple = tuple(envelope_grid[m].grad_a_r for m in envelope_mode_numbers)
-        grad_a_t_tuple = tuple(envelope_grid[m].grad_a_t for m in envelope_mode_numbers)
-        grad_a_z_tuple = tuple(envelope_grid[m].grad_a_z for m in envelope_mode_numbers)
-        m_tuple = tuple(envelope_mode_numbers)
-=======
         # Skip gathering for neutral particles (e.g. photons)
         if self.q == 0:
             return
@@ -979,7 +953,6 @@
         grad_a_z = fld.grad_a_z_global
         m_array= fld.envelope_mode_numbers
         envelope_grid = fld.envelope_interp
->>>>>>> 41cd475a
 
         # GPU (CUDA) version
         if self.use_cuda:
@@ -993,17 +966,10 @@
                     envelope_grid[0].invdz, envelope_grid[0].zmin,
                     envelope_grid[0].Nz, envelope_grid[0].invdr,
                     envelope_grid[0].rmin, envelope_grid[0].Nr,
-<<<<<<< HEAD
-                    a_tuple,grad_a_r_tuple, grad_a_t_tuple, grad_a_z_tuple,
-                    m_tuple, self.a2,
-                    self.grad_a2_x, self.grad_a2_y, self.grad_a2_z,
-                    averaging = averaging )
-=======
                     a, grad_a_r, grad_a_t, grad_a_z,
                     m_array, self.a2,
                     self.grad_a2_x, self.grad_a2_y, self.grad_a2_z,
                     averaging )
->>>>>>> 41cd475a
             elif self.particle_shape == 'cubic':
                 gather_envelope_field_gpu_cubic[
                     dim_grid_1d, dim_block_1d](
@@ -1011,17 +977,10 @@
                     envelope_grid[0].invdz, envelope_grid[0].zmin,
                     envelope_grid[0].Nz, envelope_grid[0].invdr,
                     envelope_grid[0].rmin, envelope_grid[0].Nr,
-<<<<<<< HEAD
-                    a_tuple,grad_a_r_tuple, grad_a_t_tuple, grad_a_z_tuple,
-                    m_tuple, self.a2,
-                    self.grad_a2_x, self.grad_a2_y, self.grad_a2_z,
-                    averaging = averaging )
-=======
                     a, grad_a_r, grad_a_t, grad_a_z,
                     m_array, self.a2,
                     self.grad_a2_x, self.grad_a2_y, self.grad_a2_z,
                     averaging )
->>>>>>> 41cd475a
         else:
             if self.particle_shape == 'linear':
                 gather_envelope_field_numba_linear(
@@ -1029,17 +988,10 @@
                     envelope_grid[0].invdz, envelope_grid[0].zmin,
                     envelope_grid[0].Nz, envelope_grid[0].invdr,
                     envelope_grid[0].rmin, envelope_grid[0].Nr,
-<<<<<<< HEAD
-                    a_tuple,grad_a_r_tuple, grad_a_t_tuple, grad_a_z_tuple,
-                    m_tuple, self.a2,
-                    self.grad_a2_x, self.grad_a2_y, self.grad_a2_z,
-                    averaging = averaging )
-=======
                     a, grad_a_r, grad_a_t, grad_a_z,
                     m_array, self.a2,
                     self.grad_a2_x, self.grad_a2_y, self.grad_a2_z,
                     averaging=averaging )
->>>>>>> 41cd475a
             elif self.particle_shape == 'cubic':
                 # Divide particles into chunks (each chunk is handled by a
                 # different thread) and return the indices that bound chunks
@@ -1049,20 +1001,11 @@
                     envelope_grid[0].invdz, envelope_grid[0].zmin,
                     envelope_grid[0].Nz, envelope_grid[0].invdr,
                     envelope_grid[0].rmin, envelope_grid[0].Nr,
-<<<<<<< HEAD
-                    a_tuple,grad_a_r_tuple, grad_a_t_tuple, grad_a_z_tuple,
-                    m_tuple, self.a2,
-                    self.grad_a2_x, self.grad_a2_y, self.grad_a2_z,
-                    nthreads, ptcl_chunk_indices,
-                    averaging = averaging )
-
-=======
                     a, grad_a_r, grad_a_t, grad_a_z,
                     m_array, self.a2,
                     self.grad_a2_x, self.grad_a2_y, self.grad_a2_z,
                     nthreads, ptcl_chunk_indices,
                     averaging=averaging )
->>>>>>> 41cd475a
 
 
     def deposit( self, fld, fieldtype ) :
