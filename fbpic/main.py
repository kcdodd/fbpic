--- conflicted
+++ resolved
@@ -36,18 +36,11 @@
     - step : perform n PIC cycles
     """
 
-<<<<<<< HEAD
-    def __init__(self, Nz, zmax, Nr, rmax, Nm, dt,
-                 p_zmin, p_zmax, p_rmin, p_rmax, p_nz, p_nr, p_nt,
-                 n_e, zmin = 0., dens_func=None, filter_currents=True,
+    def __init__(self, Nz, zmax, Nr, rmax, Nm, dt, p_zmin, p_zmax,
+                 p_rmin, p_rmax, p_nz, p_nr, p_nt, n_e, zmin=0.,
+                 n_order=-1, dens_func=None, filter_currents=True,
                  initialize_ions=False, use_cuda=False, use_mpi=False,
                  n_guard=50, boundaries='periodic' ) :
-=======
-    def __init__(self, Nz, zmax, Nr, rmax, Nm, dt, p_zmin, p_zmax,
-                 p_rmin, p_rmax, p_nz, p_nr, p_nt, n_e, zmin=0.,
-                 n_order=-1,dens_func=None, filter_currents=True,
-                 initialize_ions=False, use_cuda = False) :
->>>>>>> f2da8c20
         """
         Initializes a simulation, by creating the following structures :
         - the Fields object, which contains the EM fields
